#include "drake/systems/plants/RigidBody.h"

#include <stdexcept>

#include "drake/util/drakeGeometryUtil.h"

using Eigen::Isometry3d;
using Eigen::Matrix;
using Eigen::Vector3d;

using std::ostream;
using std::runtime_error;
using std::string;
using std::stringstream;
using std::vector;

RigidBody::RigidBody()
    : collision_filter_group(DrakeCollision::DEFAULT_GROUP),
      collision_filter_ignores(DrakeCollision::NONE_MASK),
      parent(nullptr) {
  model_id_ = 0;
  position_num_start = 0;
  velocity_num_start = 0;
  body_index = 0;
  mass = 0.0;
  com = Vector3d::Zero();
  I << drake::SquareTwistMatrix<double>::Zero();
}

const std::string& RigidBody::get_name() const { return name_; }

void RigidBody::set_name(const std::string& name) { name_ = name; }

const std::string& RigidBody::get_model_name() const { return model_name_; }
<<<<<<< HEAD
=======

void RigidBody::set_model_name(const std::string& name) { model_name_ = name; }
>>>>>>> 574e9299

void RigidBody::set_model_name(const std::string& name) { model_name_ = name; }

int RigidBody::get_model_id() const { return model_id_; }

void RigidBody::set_model_id(int model_id) { model_id_ = model_id; }

void RigidBody::setJoint(std::unique_ptr<DrakeJoint> new_joint) {
  this->joint = move(new_joint);
}

const DrakeJoint& RigidBody::getJoint() const {
  if (joint) {
    return (*joint);
  } else {
    throw runtime_error("ERROR: RigidBody::getJoint(): Rigid body \"" + name_ +
                        "\" in model " + model_name_ +
                        " does not have a joint!");
  }
}

bool RigidBody::hasParent() const { return parent != nullptr; }

void RigidBody::addVisualElement(const DrakeShapes::VisualElement& element) {
  visual_elements.push_back(element);
}

const DrakeShapes::VectorOfVisualElements& RigidBody::getVisualElements()
    const {
  return visual_elements;
}

void RigidBody::setCollisionFilter(const DrakeCollision::bitmask& group,
                                   const DrakeCollision::bitmask& ignores) {
  setCollisionFilterGroup(group);
  setCollisionFilterIgnores(ignores);
}

bool RigidBody::adjacentTo(const RigidBody& other) const {
  return ((has_as_parent(other) && !(joint && joint->isFloating())) ||
          (other.has_as_parent(*this) &&
           !(other.joint && other.joint->isFloating())));
}

bool RigidBody::appendCollisionElementIdsFromThisBody(
    const string& group_name, vector<DrakeCollision::ElementId>& ids) const {
  auto group_ids_iter = collision_element_groups.find(group_name);
  if (group_ids_iter != collision_element_groups.end()) {
    ids.reserve(ids.size() + distance(group_ids_iter->second.begin(),
                                      group_ids_iter->second.end()));
    ids.insert(ids.end(), group_ids_iter->second.begin(),
               group_ids_iter->second.end());
    return true;
  } else {
    return false;
  }
}

bool RigidBody::appendCollisionElementIdsFromThisBody(
    vector<DrakeCollision::ElementId>& ids) const {
  ids.reserve(ids.size() + collision_element_ids.size());
  ids.insert(ids.end(), collision_element_ids.begin(),
             collision_element_ids.end());
  return true;
}

void RigidBody::ApplyTransformToJointFrame(
    const Eigen::Isometry3d& transform_body_to_joint) {
  I = transformSpatialInertia(transform_body_to_joint, I);
  for (auto& v : visual_elements) {
    v.SetLocalTransform(transform_body_to_joint * v.getLocalTransform());
  }
}

RigidBody::CollisionElement::CollisionElement(const CollisionElement& other)
    : DrakeCollision::Element(other) {}

RigidBody::CollisionElement::CollisionElement(
    const Isometry3d& T_element_to_link, const RigidBody* const body)
    : DrakeCollision::Element(T_element_to_link) {
  set_body(body);
}

RigidBody::CollisionElement::CollisionElement(
    const DrakeShapes::Geometry& geometry, const Isometry3d& T_element_to_link,
    const RigidBody* const body)
    : DrakeCollision::Element(geometry, T_element_to_link) {
  set_body(body);
  // This is a temporary hack to avoid having the user to set collision
  // elements to static when added to the world.
  // Collision elements should be set to static in a later Initialize() stage as
  // described in issue #2661.
  // TODO(amcastro-tri): remove this hack.
  if (body->get_name() == "world") set_static();
}

RigidBody::CollisionElement* RigidBody::CollisionElement::clone() const {
  return new CollisionElement(*this);
}

bool RigidBody::CollisionElement::CollidesWith(
    const DrakeCollision::Element* other) const {
  auto other_rb = dynamic_cast<const RigidBody::CollisionElement*>(other);
  bool collides = true;
  if (other_rb != nullptr) {
    collides = get_body()->CollidesWith(*other_rb->get_body());
  }
  return collides;
}

ostream& operator<<(ostream& out, const RigidBody& b) {
  std::string parent_joint_name =
      b.hasParent() ? b.getJoint().getName() : "no parent joint";

  std::stringstream collision_element_str;
  collision_element_str << "[";
  for (size_t ii = 0; ii < b.collision_element_ids.size(); ii++) {
    collision_element_str << b.collision_element_ids[ii];
    if (ii < b.collision_element_ids.size() - 1) collision_element_str << ", ";
  }
  collision_element_str << "]";

  out << "RigidBody\n"
      << "  - link name: " << b.name_ << "\n"
      << "  - parent joint: " << parent_joint_name << "\n"
      << "  - Collision elements IDs: " << collision_element_str.str();

  return out;
}<|MERGE_RESOLUTION|>--- conflicted
+++ resolved
@@ -32,11 +32,8 @@
 void RigidBody::set_name(const std::string& name) { name_ = name; }
 
 const std::string& RigidBody::get_model_name() const { return model_name_; }
-<<<<<<< HEAD
-=======
 
 void RigidBody::set_model_name(const std::string& name) { model_name_ = name; }
->>>>>>> 574e9299
 
 void RigidBody::set_model_name(const std::string& name) { model_name_ = name; }
 
