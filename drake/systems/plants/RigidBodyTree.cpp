--- conflicted
+++ resolved
@@ -1864,7 +1864,6 @@
   return body->get_body_index();
 }
 
-<<<<<<< HEAD
 std::vector<int> RigidBodyTree::FindChildrenOfBody(int body_index,
     int model_instance_id) const {
   // Verifies that parameter body_index is valid.
@@ -1892,10 +1891,7 @@
   return children_indexes;
 }
 
-// TODO(liang.fok): Remove this method prior to Release 1.0.
-=======
 // TODO(liang.fok) Remove this method prior to Release 1.0.
->>>>>>> 382be03b
 int RigidBodyTree::findLinkId(const std::string& link_name,
                               int model_instance_id) const {
   return FindBodyIndex(link_name, model_instance_id);
@@ -1975,12 +1971,12 @@
   return link->get_body_index();
 }
 
-<<<<<<< HEAD
 const RigidBody* RigidBodyTree::GetBody(int body_index) const {
   DRAKE_ABORT_UNLESS(body_index >= 0 &&
                      body_index < static_cast<int>(bodies.size()));
   return bodies[body_index].get();
-=======
+}
+
 // TODO(liang.fok) Remove this method prior to Release 1.0.
 RigidBody* RigidBodyTree::findJoint(const std::string& joint_name,
     int model_id) const {
@@ -1991,7 +1987,6 @@
 int RigidBodyTree::findJointId(const std::string& joint_name, int model_id)
     const {
   return  FindIndexOfChildBodyOfJoint(joint_name, model_id);
->>>>>>> 382be03b
 }
 
 std::string RigidBodyTree::getBodyOrFrameName(int body_or_frame_id) const {
