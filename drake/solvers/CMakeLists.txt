<<<<<<< HEAD
if(CMAKE_CXX_COMPILER_ID STREQUAL "GNU" OR CMAKE_CXX_COMPILER_ID MATCHES "Clang")
  # TODO(#2372) These are warnings that we can't handle yet.
  set(CMAKE_CXX_FLAGS "${CMAKE_CXX_FLAGS} -Wno-sign-compare")
endif()
=======
# TODO: still build something useful if Gurobi does not exist
>>>>>>> 2dd4106d

pods_find_pkg_config(gurobi)

if(gurobi_FOUND)

  add_library_with_exports(LIB_NAME drakeQP SOURCE_FILES QP.cpp)
  pods_use_pkg_config_packages(drakeQP gurobi)

  if(MATLAB_FOUND)
    add_mex(fastQPmex fastQPmex.cpp)
    target_link_libraries(fastQPmex drakeQP)
    add_mex(gurobiQPmex gurobiQPmex.cpp)
    target_link_libraries(gurobiQPmex drakeQP)
  endif()

  pods_install_libraries(drakeQP)
  drake_install_headers(fastQP.h gurobiQP.h)
  pods_install_pkg_config_file(drake-qp
    LIBS -ldrakeQP
    REQUIRES gurobi
    VERSION 0.0.1)

endif()

if(MATLAB_FOUND)
  add_mex(lqrmex lqrmex.cpp)
  target_link_libraries(lqrmex drakeUtil)
endif()

set(optimization_files)
list(APPEND optimization_files MathematicalProgram.cpp MobyLCP.cpp 
            system_identification.cpp linear_system_solver.cc 
            equality_constrained_qp_solver.cc)
pods_find_pkg_config(ipopt)
if (ipopt_FOUND)
  list(APPEND optimization_files IpoptSolver.cpp)
else()
  list(APPEND optimization_files NoIpopt.cpp)
endif(ipopt_FOUND)
pods_find_pkg_config(nlopt)
if(nlopt_FOUND)
  list(APPEND optimization_files NloptSolver.cpp)
else()
  list(APPEND optimization_files NoNlopt.cpp)
endif()
pods_find_pkg_config(snopt_c)
if(snopt_c_FOUND)
  list(APPEND optimization_files SnoptSolver.cpp)
else()
  list(APPEND optimization_files NoSnopt.cpp)
endif()
pods_find_pkg_config(mosek)
if(mosek_FOUND)
  list(APPEND optimization_files MosekSolver.cpp MosekLP.cpp)
else()
  list(APPEND optimization_files NoMosek.cpp)
endif()

add_library_with_exports(LIB_NAME drakeOptimization SOURCE_FILES ${optimization_files})
target_link_libraries(drakeOptimization drakePolynomial)
drake_install_headers(MathematicalProgram.h Optimization.h system_identification.h Constraint.h solution_result.h)
pods_install_libraries(drakeOptimization)
pods_install_pkg_config_file(drake-optimization
  LIBS -ldrakeOptimization
  REQUIRES
  VERSION 0.0.1)

if(ipopt_FOUND)
  pods_use_pkg_config_packages(drakeOptimization ipopt)
  # IPOPT builds its own version of BLAS during compilation, and links
  # it into the output library.  On (at least some) ELF systems, you
  # wind up with a symbol name collision between IPOPT's BLAS and
  # other BLAS implementations in other dynamic libraries (MATLAB, I'm
  # looking in your direction...)  Since the actual implementations
  # are incompatible, this does not end well.  Linking with the
  # -Bsymbolic flags causes the internal references to these symbols
  # inside libdrakeOptimization to be handled at compile time, and
  # prevents the dynamic linker from hijacking IPOPT's calls into
  # BLAS.
  #
  # This should probably be a test for the GNU linker instead of a platform.
  if (NOT (APPLE OR WIN32))
    set(CMAKE_SHARED_LINKER_FLAGS
      "${CMAKE_SHARED_LINKER_FLAGS} -Wl,-Bsymbolic -Wl,-Bsymbolic-functions")
  endif()
endif()
if(nlopt_FOUND)
  pods_use_pkg_config_packages(drakeOptimization nlopt)
endif()
if(snopt_c_FOUND)
  pods_use_pkg_config_packages(drakeOptimization snopt_c)
endif()

if(snopt_c_FOUND AND MATLAB_FOUND)
  add_mex(NonlinearProgramSnoptmex NonlinearProgramSnoptmex.cpp)
  pods_use_pkg_config_packages(NonlinearProgramSnoptmex snopt_c)
endif()

if(mosek_FOUND)
  pods_use_pkg_config_packages(drakeOptimization mosek)
endif()

add_subdirectory(qpSpline)
add_subdirectory(test)
add_subdirectory(+drakeFunction)
add_subdirectory(BMI)
add_subdirectory(trajectoryOptimization/test)<|MERGE_RESOLUTION|>--- conflicted
+++ resolved
@@ -1,12 +1,3 @@
-<<<<<<< HEAD
-if(CMAKE_CXX_COMPILER_ID STREQUAL "GNU" OR CMAKE_CXX_COMPILER_ID MATCHES "Clang")
-  # TODO(#2372) These are warnings that we can't handle yet.
-  set(CMAKE_CXX_FLAGS "${CMAKE_CXX_FLAGS} -Wno-sign-compare")
-endif()
-=======
-# TODO: still build something useful if Gurobi does not exist
->>>>>>> 2dd4106d
-
 pods_find_pkg_config(gurobi)
 
 if(gurobi_FOUND)
